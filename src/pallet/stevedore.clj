--- conflicted
+++ resolved
@@ -634,35 +634,19 @@
   (let [opt (if do-underscore (utils/underscore (name option)) (name option))]
     (if argument
       (if (> (.length opt) 1)
-<<<<<<< HEAD
-        (str dash opt (if (and argument (not (= argument true)))
-                        (str (if do-assign "=" " ") argument)))
-        (str "-" opt (if-not (= argument true) (str " " argument)))))))
+        (str dash opt (if-not (= argument true)
+                        (str (if do-assign "=" " ") \" argument \")))
+        (str "-" opt (if-not (= argument true) (str " " \" argument \")))))))
 
 (defn map-to-arg-string
   "Output a set of command line switches from a map"
-  [m & {:keys [underscore assign dash] :or {dash "--"} :as options}]
+  [m & {:keys [underscore assign dash] :or {dash "--"}}]
   (apply
    str (interpose
         " "
         (map
          #(arg-string (key %) (val %) underscore assign dash)
          (filter val m)))))
-=======
-        (str dash opt (if-not (= argument true)
-                        (str (if do-assign "=" " ") \" argument \")))
-        (str "-" opt (if-not (= argument true) (str " " \" argument \")))))))
-
-(defn map-to-arg-string
-  "Output a set of command line switches from a map"
-  [m & {:keys [underscore assign dash] :or {dash "--"}}]
-  (apply
-   str (interpose
-        " "
-        (map #(arg-string
-               (first %) (second %) underscore assign dash)
-             m))))
->>>>>>> 5809e667
 
 (defn option-args
   "Output a set of command line switches from a sequence of options"
