--- conflicted
+++ resolved
@@ -176,26 +176,15 @@
          ;;    (stevedore/script
          ;;     (mv -f (str "~/" ~temp-path) ~new-path)))
          remote-file (stevedore/script
-<<<<<<< HEAD
                       (file/cp ~remote-file ~new-path :force ~true))
          template (stevedore/script
                    (file/heredoc
                     ~new-path
                     ~(templates/interpolate-template
-                      template (or values {}) (:node-type request))
+                      template (or values {}) request)
                     ~(select-keys options [:literal])))
          link (stevedore/script
                (file/ln ~link ~path :force ~true :symbolic ~true))
-=======
-                      (cp -f ~remote-file ~new-path))
-         template (apply
-                   file/heredoc
-                   new-path
-                   (templates/interpolate-template
-                    template (or values {}) request)
-                   (apply concat (seq (select-keys options [:literal]))))
-         link (stevedore/script (ln -f -s ~link ~path))
->>>>>>> 41efaac7
          blob (stevedore/checked-script
                "Download blob"
                (download-request
