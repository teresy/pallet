(ns pallet.resource.service
  "Service control."
  (:use clojure.contrib.logging)
  (:require
   [pallet.action :as action]
   [pallet.script :as script]
   [pallet.stevedore :as stevedore]
   [pallet.stevedore.script :as script-impl]
   [pallet.resource.filesystem-layout :as filesystem-layout]
   [pallet.resource.lib :as lib]
   [pallet.resource.remote-file :as remote-file]
   [clojure.string :as string]))

(script/defscript configure-service
  [name action options])

(def debian-configure-option-names
     {:force :f})

(defn debian-options [options]
  (zipmap
   (map #(% debian-configure-option-names %) (keys options))
   (vals options)))

(script-impl/defimpl configure-service :default [name action options]
  ~(condp = action
       :disable (stevedore/script
                 ("update-rc.d"
                  ~(stevedore/map-to-arg-string
                    (select-keys [:f :n] (debian-options options)))
                  ~name remove))
       :enable (stevedore/script
                ("update-rc.d"
                 ~(stevedore/map-to-arg-string
                   (select-keys [:n] (debian-options options)))
                 ~name defaults
                 ~(:sequence-start options 20)
                 ~(:sequence-stop options (:sequence-start options 20))))
       :start-stop (stevedore/script ;; start/stop
                    ("update-rc.d"
                     ~(stevedore/map-to-arg-string
                       (select-keys [:n] (debian-options options)))
                     ~name
                     start ~(:sequence-start options 20)
                     "."
                     stop ~(:sequence-stop options (:sequence-start options 20))
                     "."))))

(def ^{:private true} chkconfig-default-options
  [20 2 3 4 5])

(defn- chkconfig-levels
  [options]
  (->> options (drop 1 ) (map str) string/join))

(script-impl/defimpl configure-service [#{:yum}] [name action options]
  ~(condp = action
       :disable (stevedore/script ("/sbin/chkconfig" ~name off))
       :enable (stevedore/script
                ("/sbin/chkconfig"
                 ~name on
                 "--level" ~(chkconfig-levels
                             (:sequence-start
                              options chkconfig-default-options))))
       :start-stop (stevedore/script ;; start/stop
                    ("/sbin/chkconfig"
                     ~name on
                     "--level" ~(chkconfig-levels
                                 (:sequence-start
                                  options chkconfig-default-options))))))


(action/def-bash-action service
  "Control services.

   - :action  accepts either startstop, restart, enable or disable keywords.
   - :if-flag  makes start, stop, and restart confitional on the specified flag
               as set, for example, by remote-file :flag-on-changed
   - :sequence-start  a sequence of [sequence-number level level ...], where
                      sequence number determines the order in which services
                      are started within a level."
<<<<<<< HEAD
  (service*
   [request service-name & {:keys [action if-flag]
                            :or {action :start}
                            :as options}]
   (if (#{:enable :disable :start-stop} action)
     (stevedore/checked-script
      (format "Confgure service %s" service-name)
      (configure-service ~service-name ~action ~options))
     (if if-flag
       (stevedore/script
        (if (== "1" (lib/flag? ~if-flag))
          (~(str "/etc/init.d/" service-name) ~(name action))))
       (stevedore/script
        ( ~(str "/etc/init.d/" service-name) ~(name action)))))))
=======
  [request service-name & {:keys [action if-flag]
                           :or {action :start}
                           :as options}]
  (if (#{:enable :disable :start-stop} action)
    (stevedore/checked-script
     (format "Confgure service %s" service-name)
     (configure-service ~service-name ~action ~options))
    (if if-flag
      (stevedore/script
       (if (== "1" (flag? ~if-flag))
         (~(str "/etc/init.d/" service-name) ~(name action))))
      (stevedore/script
       ( ~(str "/etc/init.d/" service-name) ~(name action))))))
>>>>>>> faece2e8

(defmacro with-restart
  "Stop the given service, execute the body, and then restart."
  [request service-name & body]
  `(let [service# ~service-name]
     (-> ~request
         (service service# :action :stop)
         ~@body
         (service service# :action :start))))

(defn init-script
  "Install an init script.  Sources as for remote-file."
  [request name & {:keys [action url local-file remote-file link
                          content literal template values md5 md5-url force]
                   :or {action :create}
                   :as options}]
  (apply
   remote-file/remote-file
   request
   (str (stevedore/script (filesystem-layout/etc-init)) "/" name)
   :action action :owner "root" :group "root" :mode "0755"
   (apply concat options)))<|MERGE_RESOLUTION|>--- conflicted
+++ resolved
@@ -2,6 +2,7 @@
   "Service control."
   (:use clojure.contrib.logging)
   (:require
+   pallet.resource.script
    [pallet.action :as action]
    [pallet.script :as script]
    [pallet.stevedore :as stevedore]
@@ -79,22 +80,6 @@
    - :sequence-start  a sequence of [sequence-number level level ...], where
                       sequence number determines the order in which services
                       are started within a level."
-<<<<<<< HEAD
-  (service*
-   [request service-name & {:keys [action if-flag]
-                            :or {action :start}
-                            :as options}]
-   (if (#{:enable :disable :start-stop} action)
-     (stevedore/checked-script
-      (format "Confgure service %s" service-name)
-      (configure-service ~service-name ~action ~options))
-     (if if-flag
-       (stevedore/script
-        (if (== "1" (lib/flag? ~if-flag))
-          (~(str "/etc/init.d/" service-name) ~(name action))))
-       (stevedore/script
-        ( ~(str "/etc/init.d/" service-name) ~(name action)))))))
-=======
   [request service-name & {:keys [action if-flag]
                            :or {action :start}
                            :as options}]
@@ -104,11 +89,10 @@
      (configure-service ~service-name ~action ~options))
     (if if-flag
       (stevedore/script
-       (if (== "1" (flag? ~if-flag))
+       (if (== "1" (lib/flag? ~if-flag))
          (~(str "/etc/init.d/" service-name) ~(name action))))
       (stevedore/script
        ( ~(str "/etc/init.d/" service-name) ~(name action))))))
->>>>>>> faece2e8
 
 (defmacro with-restart
   "Stop the given service, execute the body, and then restart."
