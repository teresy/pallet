--- conflicted
+++ resolved
@@ -1,13 +1,7 @@
 (ns pallet.resource.resource-when
   "Conditional resource execution."
   (:require
-<<<<<<< HEAD
-   [pallet.argument :as argument]
-   [pallet.resource :as resource]
-   [pallet.resource-build :as resource-build]
-=======
    [pallet.action :as action]
->>>>>>> faece2e8
    [pallet.resource.exec-script :as exec-script])
   (:use
    clojure.contrib.logging))
