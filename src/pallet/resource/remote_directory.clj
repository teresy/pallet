--- conflicted
+++ resolved
@@ -2,12 +2,12 @@
   "Resource to specify the content of a remote directory.  At present the
    content can come from a downloaded tar or zip file."
   (:require
+   pallet.resource.script
    [pallet.action :as action]
    [pallet.stevedore :as stevedore]
    [pallet.resource.file :as file]
    [pallet.resource.directory :as directory]
-   [pallet.resource.remote-file :as remote-file]
-   pallet.resource.script))
+   [pallet.resource.remote-file :as remote-file]))
 
 (def ^{:private true}
   directory* (action/action-fn directory/directory))
@@ -47,45 +47,6 @@
        (remote-directory request path
           :url \"http://a.com/path/file.\"
           :unpack :unzip)"
-<<<<<<< HEAD
-  (remote-directory*
-   [request path & {:keys [action url unpack tar-options unzip-options
-                           strip-components md5 md5-url owner group recursive]
-                    :or {action :create
-                         tar-options "xz"
-                         unzip-options "-o"
-                         strip-components 1}
-                    :as options}]
-
-   (case action
-     :create (let [url (options :url)
-                   unpack (options :unpack :tar)]
-               (when (and url unpack)
-                 (let [filename (.getName
-                                 (java.io.File. (.getFile (java.net.URL. url))))
-                       tarpath (str (stevedore/script (file/tmp-dir)) "/" filename)]
-                   (stevedore/checked-commands
-                    "remote-directory"
-                    (directory/directory*
-                     request path :owner owner :group group)
-                    (remote-file/remote-file*
-                     request tarpath :url url :md5 md5 :md5-url md5-url)
-                    (condp = unpack
-                        :tar (stevedore/script
-                              (cd ~path)
-                              (tar ~tar-options
-                                   ~(str "--strip-components=" strip-components)
-                                   -f ~tarpath))
-                        :unzip (stevedore/script
-                                (cd ~path)
-                                (unzip ~unzip-options ~tarpath)))
-                    (if recursive
-                      (directory/directory*
-                       request path
-                       :owner owner
-                       :group group
-                       :recursive recursive)))))))))
-=======
   [request path & {:keys [action url unpack tar-options unzip-options
                           strip-components md5 md5-url owner group recursive]
                    :or {action :create
@@ -93,13 +54,14 @@
                         unzip-options "-o"
                         strip-components 1}
                    :as options}]
+
   (case action
     :create (let [url (options :url)
                   unpack (options :unpack :tar)]
               (when (and url unpack)
                 (let [filename (.getName
                                 (java.io.File. (.getFile (java.net.URL. url))))
-                      tarpath (str (stevedore/script (tmp-dir)) "/" filename)]
+                      tarpath (str (stevedore/script (file/tmp-dir)) "/" filename)]
                   (stevedore/checked-commands
                    "remote-directory"
                    (directory*
@@ -109,9 +71,8 @@
                    (condp = unpack
                        :tar (stevedore/script
                              (cd ~path)
-                             (tar ~tar-options
-                                  ~(str "--strip-components=" strip-components)
-                                  -f ~tarpath))
+                             (tar ~tar-options ~(str "--strip-components="
+                                                     strip-components) -f ~tarpath))
                        :unzip (stevedore/script
                                (cd ~path)
                                (unzip ~unzip-options ~tarpath)))
@@ -120,5 +81,4 @@
                       request path
                       :owner owner
                       :group group
-                      :recursive recursive))))))))
->>>>>>> faece2e8
+                      :recursive recursive))))))))