--- conflicted
+++ resolved
@@ -16,15 +16,11 @@
    [pallet.action :as action]
    [pallet.build-actions :as build-actions]
    [pallet.parameter :as parameter]
-<<<<<<< HEAD
+   [pallet.phase :as phase]
    [pallet.resource :as resource]
    [pallet.resource-build :as resource-build]
    [pallet.test-utils :as test-utils]
    [clojure.contrib.logging :as logging])
-=======
-   [pallet.phase :as phase]
-   [pallet.test-utils :as test-utils])
->>>>>>> faece2e8
   (:use
    clojure.test)
   (:import [org.jclouds.compute.domain NodeState OperatingSystem OsFamily]))
@@ -174,120 +170,17 @@
     (is (= {pa #{a-node} pb #{b-node}}
            (#'core/nodes-in-set {a a-node b b-node} "p" nil)))))
 
-<<<<<<< HEAD
-(resource/defresource test-component
-  (test-component-fn
-   [request arg & options]
-   (str arg)))
-=======
 (deftest node-in-types?-test
   (defnode a {})
   (defnode b {})
   (is (#'core/node-in-types? [a b] (jclouds/make-node "a")))
   (is (not (#'core/node-in-types? [a b] (jclouds/make-node "c")))))
 
-(deftest nodes-for-type-test
-  (defnode a {})
-  (defnode b {})
-  (let [na (jclouds/make-node "a")
-        nb (jclouds/make-node "b")
-        nc (jclouds/make-node "c")]
-    (is (= [nb] (#'core/nodes-for-type [na nb nc] b)))
-    (is (= [na] (#'core/nodes-for-type [na nc] a)))))
-
-(deftest nodes-in-map-test
-  (defnode a {})
-  (defnode b {})
-  (defnode c {})
-  (let [na (jclouds/make-node "a")
-        nb (jclouds/make-node "b")]
-    (is (= [na nb] (#'core/nodes-in-map {a 1 b 1 c 1} [na nb])))
-    (is (= [na] (#'core/nodes-in-map {a 1 c 1} [na nb])))))
-
 (def test-component
   (action/bash-action [request arg] (str arg)))
->>>>>>> faece2e8
-
-(deftest defnode-test
-<<<<<<< HEAD
-  (let [with-phases (group-spec
-                     "tag"
-                     :image {:os-family :centos}
-                     :phases {:bootstrap (resource/phase (test-component :a))
-                              :configure (resource/phase (test-component :b))})
-        request {:server {:node-id :id
-                          :group-name :tag
-                          :packager :yum
-                          :node (jclouds/make-node "tag" :id "id")
-                          :phases (:phases with-phases)}}]
-=======
-  (defnode fred {:os-family :ubuntu})
-  (is (= {:tag :fred :image {:os-family :ubuntu} :phases nil} fred))
-  (defnode tom "This is tom" {:os-family :centos})
-  (is (= {:tag :tom :image {:os-family :centos} :phases nil} tom))
-  (is (= "This is tom" (:doc (meta #'tom))))
-  (defnode harry (tom :image))
-  (is (= {:tag :harry :image {:os-family :centos} :phases nil} harry))
-  (defnode with-phases (tom :image)
-    :bootstrap (phase/phase-fn (test-component :a))
-    :configure (phase/phase-fn (test-component :b)))
-  (is (= #{:bootstrap :configure} (set (keys (with-phases :phases)))))
-  (let [request {:target-node (jclouds/make-node "tag" :id "id")
-                 :target-id :id
-                 :node-type with-phases
-                 :target-packager :yum}]
->>>>>>> faece2e8
-    (is (= ":a\n"
-           (first
-            (build-actions/build-actions
-             [:phase :bootstrap :node-type with-phases]))))
-    (is (= ":b\n"
-           (first
-            (build-actions/build-actions
-             [:phase :configure :node-type with-phases]))))))
 
 (def identity-resource (action/bash-action [request x] x))
 (def identity-local-resource (action/clj-action [request] request))
-
-<<<<<<< HEAD
-(resource/deflocal identity-local-resource
-  (identity-local-resource* [request] request))
-
-(defmacro seen-fn
-  "Generate a local function, which uses an atom to record when it is called."
-  []
-  (let [localf-sym (gensym "localf")
-        localf*-sym (gensym "localf*")]
-    `(let [seen# (atom nil)
-           seen?# (fn [] @seen#)]
-       (resource/deflocal ~localf-sym
-         (~localf*-sym
-          [request#]
-          (clojure.contrib.logging/info "Seenfn")
-          (is (not @seen#))
-          (reset! seen# true)
-          (is (:server request#))
-          (is (:group request#))
-          request#))
-       [~localf-sym seen?#])))
-=======
-(deftest bootstrap-script-test
-  (is (= "a\n"
-         (#'core/bootstrap-script
-          {:node-type {:image {:os-family :ubuntu}
-                       :phases {:bootstrap (phase/phase-fn
-                                            (identity-resource "a"))}}
-           :target-packager :ubuntu
-           :target-id :id})))
-  (testing "rejects local resources"
-    (is (thrown?
-         clojure.contrib.condition.Condition
-         (#'core/bootstrap-script
-          {:node-type
-           {:image {:os-family :ubuntu}
-            :phases {:bootstrap (phase/phase-fn (identity-local-resource))}}
-           :target-packager :ubuntu
-           :target-id :id})))))
 
 (defn seen-fn
   "Generate a local function, which uses an atom to record when it is called."
@@ -303,28 +196,17 @@
        (is (:node-type request))
        request)
       seen?]))
->>>>>>> faece2e8
 
 (deftest lift-test
   (testing "jclouds"
-<<<<<<< HEAD
     (let [local (group-spec "local")
-          [localf seen?] (seen-fn)]
-=======
-    (let [[localf seen?] (seen-fn "lift-test")]
->>>>>>> faece2e8
+          [localf seen?] (seen-fn "lift-test")]
       (is (.contains
            "bin"
            (with-out-str
              (lift {local (jclouds/make-localhost-node)}
-<<<<<<< HEAD
-                   :phase [(resource/phase (exec-script/exec-script
-                                            (file/ls "/")))
-                           (resource/phase (localf))]
-=======
                    :phase [(phase/phase-fn (exec-script/exec-script (ls "/")))
                            (phase/phase-fn (localf))]
->>>>>>> faece2e8
                    :user (assoc utils/*admin-user*
                            :username (test-utils/test-username)
                            :no-sudo true)
@@ -332,9 +214,8 @@
       (is (seen?)))))
 
 (deftest lift2-test
-<<<<<<< HEAD
-  (let [[localf seen?] (seen-fn)
-        [localfy seeny?] (seen-fn)
+  (let [[localf seen?] (seen-fn "lift2-test")
+        [localfy seeny?] (seen-fn "lift2-test y")
         x1 (group-spec "x1" :phases {:configure (resource/phase localf)})
         y1 (group-spec "y1" :phases {:configure (resource/phase localfy)})]
     (is (map?
@@ -344,19 +225,6 @@
                        :username (test-utils/test-username)
                        :no-sudo true)
                :compute nil)))
-=======
-  (let [[localf seen?] (seen-fn "lift2-test")
-        [localfy seeny?] (seen-fn "lift2-test y")
-        x1 (make-node "x1" {} :configure (phase/phase-fn localf))
-        y1 (make-node "y1" {} :configure (phase/phase-fn localfy))]
-    (binding [org.jclouds.compute/*compute* nil]
-      (is (map?
-           (lift {x1 (jclouds/make-unmanaged-node "x" "localhost")
-                  y1 (jclouds/make-unmanaged-node "y" "localhost")}
-                 :user (assoc utils/*admin-user*
-                         :username (test-utils/test-username)
-                         :no-sudo true)))))
->>>>>>> faece2e8
     (is (seen?))
     (is (seeny?))))
 
@@ -485,31 +353,14 @@
                       :lift-fn sequential-lift}}})))
   (logging/info "converge*-test end"))
 
-(resource/defresource hi
-  (hi* [request] "Hi"))
-
 (deftest converge-test
-<<<<<<< HEAD
-  (let [id "a" node (make-node "a" {} :configure hi)
-        request (with-middleware
-                  wrap-no-exec
-                  (converge
-                   {node 2}
-                   :compute (jclouds-test-utils/compute)
-                   :environment {:algorithms {:lift-fn core/sequential-lift}}))]
-=======
-  (let [id "a"
-        node (make-node "a" {}
-                        :configure (fn [request]
-                                     (action/schedule-action
-                                      request
-                                      (fn [request] "Hi")
-                                      [] :in-sequence :script/bash :target)))
+  (let [hi (action/bash-action [request] "Hi")
+        id "a"
+        node (make-node "a" {} :configure hi)
         request (converge {node 2}
-                          :compute org.jclouds.compute/*compute*
+                          :compute (jclouds-test-utils/compute)
                           :middleware [core/translate-action-plan
                                        execute/execute-echo])]
->>>>>>> faece2e8
     (is (map? request))
     (is (map? (-> request :results)))
     (is (map? (-> request :results first second)))
@@ -520,93 +371,35 @@
     (is (= 2 (count (:all-nodes request))))
     (is (= 2 (count (org.jclouds.compute/nodes (jclouds-test-utils/compute)))))
     (testing "remove some instances"
-<<<<<<< HEAD
-      (let [reqeust (with-middleware
-                      wrap-no-exec
-                      (converge {node 1} :compute (jclouds-test-utils/compute)))]
-=======
       (let [reqeust (converge {node 1}
-                              :compute org.jclouds.compute/*compute*
+                              :compute (jclouds-test-utils/compute)
                               :middleware [core/translate-action-plan
                                            execute/execute-echo])]
->>>>>>> faece2e8
         (Thread/sleep 300) ;; stub destroyNode is asynchronous ?
         (is (= 1 (count (compute/nodes (jclouds-test-utils/compute)))))))
     (testing "remove all instances"
-<<<<<<< HEAD
-      (let [request (with-middleware
-                      wrap-no-exec
-                      (converge {node 0} :compute (jclouds-test-utils/compute)))]
-=======
       (let [request (converge {node 0}
-                              :compute org.jclouds.compute/*compute*
+                              :compute (jclouds-test-utils/compute)
                               :middleware [core/translate-action-plan
                                            execute/execute-echo])]
->>>>>>> faece2e8
         (is (= 0 (count (filter
                          (complement compute/terminated?)
                          (:all-nodes request)))))))))
 
-  ;; (org.jclouds.compute/with-compute-service
-  ;;   [(pallet.compute/compute-service
-  ;;     "stub" "" "" :extensions [(ssh-test/ssh-test-client
-  ;;                                ssh-test/no-op-ssh-client)])]
-  ;;   (jclouds-test-utils/purge-compute-service)
-  ;;   (let [id "a"
-  ;;         node (make-node "a" {}
-  ;;                         :configure (fn [request]
-  ;;                                      (action/schedule-action
-  ;;                                       request
-  ;;                                       (fn [request] "Hi")
-  ;;                                       [] :in-sequence :script/bash :target)))
-  ;;         request (with-middleware
-  ;;                   wrap-no-exec
-  ;;                   (converge {node 2} :compute org.jclouds.compute/*compute*))]
-  ;;     (is (map? request))
-  ;;     (is (map? (-> request :results)))
-  ;;     (is (map? (-> request :results first second)))
-  ;;     (is (:configure (-> request :results first second)))
-  ;;     (is (some
-  ;;          #(= "Hi\n" %)
-  ;;          (:configure (-> request :results first second))))
-  ;;     (is (= 2 (count (:all-nodes request))))
-  ;;     (is (= 2 (count (org.jclouds.compute/nodes))))
-  ;;     (testing "remove some instances"
-  ;;       (let [reqeust (with-middleware
-  ;;                       wrap-no-exec
-  ;;                       (converge {node 1}
-  ;;                                 :compute org.jclouds.compute/*compute*))]
-  ;;         (Thread/sleep 300) ;; stub destroyNode is asynchronous ?
-  ;;         (is (= 1 (count (compute/nodes org.jclouds.compute/*compute*))))))
-  ;;     (testing "remove all instances"
-  ;;       (let [request (with-middleware
-  ;;                       wrap-no-exec
-  ;;                       (converge {node 0}
-  ;;                                 :compute org.jclouds.compute/*compute*))]
-  ;;         (is (= 0 (count (filter
-  ;;                          (complement compute/terminated?)
-  ;;                          (:all-nodes request)))))))))
-
-(action/def-clj-action parameter-resource
-  [request]
-  (parameter/assoc-for-target request [:x] "x"))
-
-(resource/deflocal assoc-runtime-param
-  (assoc-runtime-param*
-   [request]
-   (parameter/assoc-for-target request [:x] "x")))
-
-(resource/defresource get-runtime-param
-  (get-runtime-param*
-   [request]
-   (format "echo %s" (parameter/get-for-target request [:x]))))
 
 (deftest lift-with-runtime-params-test
   ;; test that parameters set at execution time are propogated
   ;; between phases
-  (let [node (make-node
+  (let [assoc-runtime-param (action/clj-action
+                             [request]
+                             (parameter/assoc-for-target request [:x] "x"))
+
+        get-runtime-param (action/bash-action
+                           [request]
+                           (format
+                            "echo %s" (parameter/get-for-target request [:x])))
+        node (make-node
               "localhost" {}
-<<<<<<< HEAD
               :configure assoc-runtime-param
               :configure2 (fn [request]
                             (is (= (parameter/get-for-target request [:x])
@@ -614,29 +407,8 @@
                             (get-runtime-param request)))
         request (lift {node (jclouds/make-localhost-node)}
                       :phase [:configure :configure2]
+                      :user (assoc utils/*admin-user* :no-sudo true)
                       :compute (jclouds-test-utils/compute))]
-=======
-              :configure (fn [request]
-                           (action/schedule-action
-                            request
-                            (fn [request]
-                              (parameter/assoc-for-target request [:x] "x"))
-                            [] :in-sequence :fn/clojure :origin))
-              :configure2 (fn [request]
-                            (is (= (parameter/get-for-target request [:x])
-                                   "x"))
-                            (action/schedule-action
-                             request
-                             (fn [request]
-                               (format
-                                "echo %s\n"
-                                (parameter/get-for-target request [:x])))
-                             [] :in-sequence :script/bash :target)))
-        request (lift {node (jclouds/make-localhost-node)}
-                      :phase [:configure :configure2]
-                      :user (assoc utils/*admin-user* :no-sudo true)
-                      :compute org.jclouds.compute/*compute*)]
->>>>>>> faece2e8
     (is (map? request))
     (is (map? (-> request :results)))
     (is (map? (-> request :results first second)))
