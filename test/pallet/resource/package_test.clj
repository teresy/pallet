(ns pallet.resource.package-test
  (:use pallet.resource.package)
  (:use [pallet.stevedore :only [script]]
        clojure.test)
  (:require
   [pallet.action :as action]
   [pallet.build-actions :as build-actions]
   [pallet.core :as core]
   [pallet.script :as script]
   [pallet.execute :as execute]
   [pallet.stevedore :as stevedore]
   [pallet.resource.exec-script :as exec-script]
   [pallet.resource.file :as file]
   [pallet.resource.package :as package]
   [pallet.resource.remote-file :as remote-file]
   [pallet.target :as target]
   [pallet.test-utils :as test-utils]
   [clojure.contrib.io :as io]))

<<<<<<< HEAD
(use-fixtures :each with-ubuntu-script-template)
(use-fixtures :once (console-logging-threshold))
=======
(use-fixtures :each test-utils/with-ubuntu-script-template)

(def remote-file* (action/action-fn remote-file/remote-file-resource))
(def sed* (action/action-fn file/sed))
>>>>>>> faece2e8

(deftest update-package-list-test
  (is (= "aptitude update || true"
         (script/with-script-context [:aptitude]
           (stevedore/script (update-package-list)))))
  (is (= "yum makecache -q"
         (script/with-script-context [:yum]
           (stevedore/script (update-package-list)))))
  (is (= "zypper refresh"
         (script/with-script-context [:zypper]
           (stevedore/script (update-package-list)))))
  (is (= "pacman -Sy --noconfirm --noprogressbar"
         (script/with-script-context [:pacman]
           (stevedore/script (update-package-list))))))

(deftest upgrade-all-packages-test
  (is (= "aptitude upgrade -q -y"
         (script/with-template [:aptitude]
           (stevedore/script (upgrade-all-packages)))))
  (is (= "yum update -y -q"
         (script/with-template [:yum]
           (stevedore/script (upgrade-all-packages)))))
  (is (= "zypper update -y"
         (script/with-template [:zypper]
           (stevedore/script (upgrade-all-packages)))))
  (is (= "pacman -Su --noconfirm --noprogressbar"
         (script/with-template [:pacman]
           (stevedore/script (upgrade-all-packages))))))

(deftest install-package-test
  (is (= "aptitude install -q -y java && aptitude show java"
         (script/with-script-context [:aptitude]
           (stevedore/script (install-package "java")))))
  (is (= "yum install -y -q java"
         (script/with-script-context [:yum]
           (stevedore/script (install-package "java"))))))

(deftest list-installed-packages-test
  (is (= "aptitude search \"~i\""
         (script/with-script-context [:aptitude]
           (stevedore/script (list-installed-packages)))))
  (is (= "yum list installed"
         (script/with-script-context [:yum]
           (stevedore/script (list-installed-packages))))))


(deftest test-install-example
  (testing "aptitude"
    (is (= (first
<<<<<<< HEAD
            (build-resources
             {}
=======
            (build-actions/build-actions
             []
>>>>>>> faece2e8
             (exec-script/exec-checked-script
              "Packages"
              (package-manager-non-interactive)
              "aptitude install -q -y java+ rubygems+ git- ruby_"
              (aptitude search (quoted "~i")))))
           (first
<<<<<<< HEAD
            (build-resources
             {}
=======
            (build-actions/build-actions
             []
>>>>>>> faece2e8
             (package "java" :action :install)
             (package "rubygems")
             (package "git" :action :remove)
             (package "ruby" :action :remove :purge true))))))
  (testing "yum"
    (is (= (first
<<<<<<< HEAD
            (build-resources
             {:server {:tag :n :image {:os-family :centos}}}
=======
            (build-actions/build-actions
             [:node-type {:tag :n :image {:os-family :centos}}]
>>>>>>> faece2e8
             (exec-script/exec-checked-script
              "Packages"
              "yum install -q -y java rubygems"
              "yum remove -q -y git ruby"
              "yum upgrade -q -y maven2"
              (yum list installed))))
           (first
<<<<<<< HEAD
            (build-resources
             {:server {:tag :n :image {:os-family :centos}}}
=======
            (build-actions/build-actions
             [:node-type {:tag :n :image {:os-family :centos}}]
>>>>>>> faece2e8
             (package "java" :action :install)
             (package "rubygems")
             (package "maven2" :action :upgrade)
             (package "git" :action :remove)
             (package "ruby" :action :remove :purge true))))))
  (testing "pacman"
    (is (= (first
<<<<<<< HEAD
            (build-resources
             {:server {:tag :n :image {:os-family :arch}}}
=======
            (build-actions/build-actions
             [:node-type {:tag :n :image {:os-family :arch}}]
>>>>>>> faece2e8
             (exec-script/exec-checked-script
              "Packages"
              "pacman -S --noconfirm --noprogressbar java"
              "pacman -S --noconfirm --noprogressbar rubygems"
              "pacman -S --noconfirm --noprogressbar maven2"
              "pacman -R --noconfirm git"
              "pacman -R --noconfirm --nosave ruby")))
           (first
<<<<<<< HEAD
            (build-resources
             {:server {:tag :n :image {:os-family :arch}}}
=======
            (build-actions/build-actions
             [:node-type {:tag :n :image {:os-family :arch}}]
>>>>>>> faece2e8
             (package "java" :action :install)
             (package "rubygems")
             (package "maven2" :action :upgrade)
             (package "git" :action :remove)
             (package "ruby" :action :remove :purge true)))))))

(deftest package-manager-non-interactive-test
  (is (= "{ debconf-set-selections <<EOF
debconf debconf/frontend select noninteractive
debconf debconf/frontend seen false
EOF
}"
         (script/with-script-context [:aptitude]
           (stevedore/script (package-manager-non-interactive))))))

(deftest add-scope-test
  (is (= (stevedore/chained-script
          (set! tmpfile @(mktemp -t addscopeXXXX))
          (cp -p "/etc/apt/sources.list" @tmpfile)
          (awk "'{if ($1 ~ /^deb/ && ! /multiverse/  ) print $0 \" \" \" multiverse \" ; else print; }'" "/etc/apt/sources.list" > @tmpfile)
          (mv -f @tmpfile "/etc/apt/sources.list"))
         (add-scope* "deb" "multiverse" "/etc/apt/sources.list")))

  (testing "with sources.list"
    (let [tmp (java.io.File/createTempFile "package_test" "test")]
      (io/copy "deb http://archive.ubuntu.com/ubuntu/ karmic main restricted
deb-src http://archive.ubuntu.com/ubuntu/ karmic main restricted"
            tmp)
      (is (= {:exit 0, :out "", :err ""}
             (execute/sh-script
              (add-scope* "deb" "multiverse" (.getPath tmp)))))
      (is (= "deb http://archive.ubuntu.com/ubuntu/ karmic main restricted  multiverse \ndeb-src http://archive.ubuntu.com/ubuntu/ karmic main restricted  multiverse \n"
             (slurp (.getPath tmp))))
      (.delete tmp))))

(deftest package-manager*-test
  (is (= (stevedore/checked-script
          "package-manager"
          (set! tmpfile @(mktemp -t addscopeXXXX))
          (cp -p "/etc/apt/sources.list" @tmpfile)
          (awk "'{if ($1 ~ /^deb.*/ && ! /multiverse/  ) print $0 \" \" \" multiverse \" ; else print; }'" "/etc/apt/sources.list" > @tmpfile)
          (mv -f @tmpfile "/etc/apt/sources.list"))
         (package-manager* test-utils/ubuntu-request :multiverse)))
  (is (= (stevedore/checked-script
          "package-manager"
          (chain-or
           (aptitude update "")
           true))
<<<<<<< HEAD
         (script/with-script-context [:aptitude]
           (package-manager* ubuntu-request :update)))))
=======
         (script/with-template [:aptitude]
           (package-manager* test-utils/ubuntu-request :update)))))
>>>>>>> faece2e8

(deftest package-manager-configure-test
  (testing "aptitude"
    (is (= (first
<<<<<<< HEAD
            (build-resources
             {}
=======
            (build-actions/build-actions
             []
>>>>>>> faece2e8
             (exec-script/exec-checked-script
              "package-manager"
              ~(remote-file*
                {}
                "/etc/apt/apt.conf.d/50pallet"
                :content "ACQUIRE::http::proxy \"http://192.168.2.37:3182\";"
                :literal true))))
           (first
<<<<<<< HEAD
            (build-resources
             {}
=======
            (build-actions/build-actions
             []
>>>>>>> faece2e8
             (package-manager
              :configure :proxy "http://192.168.2.37:3182"))))))
  (testing "yum"
    (is (= (first
<<<<<<< HEAD
            (build-resources
             {:server {:tag :n :image {:os-family :centos}}}
=======
            (build-actions/build-actions
             [:node-type {:tag :n :image {:os-family :centos}}]
>>>>>>> faece2e8
             (exec-script/exec-checked-script
              "package-manager"
              ~(remote-file*
                {}
                "/etc/yum.pallet.conf"
                :content "proxy=http://192.168.2.37:3182"
                :literal true)
              (if (not @("fgrep" "yum.pallet.conf" "/etc/yum.conf"))
                (do
                  ("cat" ">>" "/etc/yum.conf" " <<'EOFpallet'")
                  "include=file:///etc/yum.pallet.conf"
                  "EOFpallet")))))
           (first
<<<<<<< HEAD
            (build-resources
             {:server {:tag :n :image {:os-family :centos}}}
=======
            (build-actions/build-actions
             [:node-type {:tag :n :image {:os-family :centos}}]
>>>>>>> faece2e8
             (package-manager
              :configure :proxy "http://192.168.2.37:3182"))))))
  (testing "pacman"
    (is (= (first
<<<<<<< HEAD
            (build-resources
             {:server {:tag :n :image {:os-family :arch}}}
=======
            (build-actions/build-actions
             [:node-type {:tag :n :image {:os-family :arch}}]
>>>>>>> faece2e8
             (exec-script/exec-checked-script
              "package-manager"
              ~(remote-file*
                {}
                "/etc/pacman.pallet.conf"
                :content (str "XferCommand = /usr/bin/wget "
                              "-e \"http_proxy = http://192.168.2.37:3182\" "
                              "-e \"ftp_proxy = http://192.168.2.37:3182\" "
                              "--passive-ftp --no-verbose -c -O %o %u")
                :literal true)
              (if (not @("fgrep" "pacman.pallet.conf" "/etc/pacman.conf"))
                (do
                  ~(sed*
                    {}
                    "/etc/pacman.conf"
                    "a Include = /etc/pacman.pallet.conf"
                    :restriction "/\\[options\\]/"))))))
           (first
<<<<<<< HEAD
            (build-resources
             {:server {:tag :n :image {:os-family :arch}}}
=======
            (build-actions/build-actions
             [:node-type {:tag :n :image {:os-family :arch}}]
>>>>>>> faece2e8
             (package-manager
              :configure :proxy "http://192.168.2.37:3182")))))))

(deftest add-multiverse-example-test
  (is (=  (str
           (stevedore/checked-script
            "package-manager"
            (set! tmpfile @(mktemp -t addscopeXXXX))
            (file/cp "/etc/apt/sources.list" @tmpfile :preserve true)
            (awk "'{if ($1 ~ /^deb.*/ && ! /multiverse/  ) print $0 \" \" \" multiverse \" ; else print; }'" "/etc/apt/sources.list" > @tmpfile)
            (file/mv @tmpfile "/etc/apt/sources.list" :force true))
           (stevedore/checked-script
            "package-manager"
            (chain-or
             (aptitude update "")
             true)))
<<<<<<< HEAD
          (first (build-resources
                  {}
=======
          (first (build-actions/build-actions
                  []
>>>>>>> faece2e8
                  (package-manager :multiverse)
                  (package-manager :update))))))

(deftest package-source*-test
<<<<<<< HEAD
  (let [a (assoc (core/make-node "a" {}) :packager :aptitude)
        b (assoc (core/make-node "b" {}) :packager :yum)]
    (is (=
         (stevedore/checked-commands
          "Package source"
          (remote-file/remote-file*
           {:server a}
=======
  (core/defnode a {:packager :aptitude})
  (core/defnode b {:packager :yum})
  (is (=
       (stevedore/checked-commands
        "Package source"
        (remote-file*
         {:node-type a}
         "/etc/apt/sources.list.d/source1.list"
         :content "deb http://somewhere/apt $(lsb_release -c -s) main\n"))
       (package-source*
        {:node-type a}
        "source1"
        :aptitude {:url "http://somewhere/apt" :scopes ["main"]}
        :yum {:url "http://somewhere/yum"})))
  (is
   (=
    (stevedore/checked-commands
     "Package source"
     (remote-file*
      {:node-type b}
      "/etc/yum.repos.d/source1.repo"
      :content
      "[source1]\nname=source1\nbaseurl=http://somewhere/yum\ngpgcheck=0\nenabled=1\n"
      :literal true))
    (package-source*
     {:node-type b}
     "source1"
     :aptitude {:url "http://somewhere/apt"
                :scopes ["main"]}
     :yum {:url "http://somewhere/yum"})))
  (is (= (first
          (build-actions/build-actions
           []
           (exec-script/exec-checked-script
            "Package source"
            (install-package "python-software-properties")
            (add-apt-repository "ppa:abc"))))
         (first
          (build-actions/build-actions
           []
           (package-source
            "source1"
            :aptitude {:url "ppa:abc"}
            :yum {:url "http://somewhere/yum"})))))
  (is (= (stevedore/checked-commands
          "Package source"
          (remote-file*
           {:node-type a}
>>>>>>> faece2e8
           "/etc/apt/sources.list.d/source1.list"
           :content "deb http://somewhere/apt $(lsb_release -c -s) main\n"))
         (package-source*
          {:server a}
          "source1"
          :aptitude {:url "http://somewhere/apt" :scopes ["main"]}
          :yum {:url "http://somewhere/yum"})))
    (is
     (=
      (stevedore/checked-commands
       "Package source"
       (remote-file/remote-file*
        {:server b}
        "/etc/yum.repos.d/source1.repo"
        :content
        "[source1]\nname=source1\nbaseurl=http://somewhere/yum\ngpgcheck=0\nenabled=1\n"
        :literal true))
      (package-source*
       {:server b}
       "source1"
       :aptitude {:url "http://somewhere/apt"
                  :scopes ["main"]}
       :yum {:url "http://somewhere/yum"})))
    (is (= (first
            (build-resources
             {}
             (exec-script/exec-checked-script
              "Package source"
              (install-package "python-software-properties")
              (add-apt-repository "ppa:abc"))))
           (first
            (build-resources
             {}
             (package-source
              "source1"
              :aptitude {:url "ppa:abc"}
              :yum {:url "http://somewhere/yum"})))))
    (is (= (stevedore/checked-commands
            "Package source"
            (remote-file/remote-file*
             {:server a}
             "/etc/apt/sources.list.d/source1.list"
             :content "deb http://somewhere/apt $(lsb_release -c -s) main\n")
            (stevedore/script
             (apt-key adv "--keyserver" subkeys.pgp.net "--recv-keys" 1234)))
           (package-source*
            {:server a}
            "source1"
            :aptitude {:url "http://somewhere/apt"
                       :scopes ["main"]
                       :key-id 1234}
            :yum {:url "http://somewhere/yum"})))))

(deftest package-source-test
<<<<<<< HEAD
  (let [a (assoc (core/make-node "a" {}) :packager :aptitude)
        b (assoc (core/make-node "b" {}) :packager :yum)]
    (is (= (stevedore/checked-commands
            "Package source"
            (remote-file/remote-file*
             {:server a}
             "/etc/apt/sources.list.d/source1.list"
             :content "deb http://somewhere/apt $(lsb_release -c -s) main\n"))
           (first (build-resources
                   {:server a}
                   (package-source
                    "source1"
                    :aptitude {:url "http://somewhere/apt"
                               :scopes ["main"]}
                    :yum {:url "http://somewhere/yum"})))))
    (is (= (stevedore/checked-commands
            "Package source"
            (remote-file/remote-file*
             {:server b}
             "/etc/yum.repos.d/source1.repo"
             :content "[source1]\nname=source1\nbaseurl=http://somewhere/yum\ngpgcheck=0\nenabled=1\n"
             :literal true))
           (first (build-resources
                   {:server b}
                   (package-source
                    "source1"
                    :aptitude {:url "http://somewhere/apt"
                               :scopes ["main"]}
                    :yum {:url "http://somewhere/yum"})))))))

(deftest add-debian-backports-test
  (let [debian (core/group-spec "debian" :image {:os-family :debian})]
    (is (= (script/with-template [:debian]
             (stevedore/checked-commands
              "Package source"
              (remote-file/remote-file*
               {:server debian}
               "/etc/apt/sources.list.d/debian-backports.list"
               :content (str
                         "deb http://backports.debian.org/debian-backports "
                         "$(lsb_release -c -s)-backports main\n"))))
           (first (build-resources
                   {:server debian}
                   (add-debian-backports)))))))

(deftest packages-test
  (let [a (assoc (core/make-node "a" {}) :packager :aptitude)
        b (assoc (core/make-node "b" {}) :packager :yum)]
    (is (= (first
            (build-resources
             {:server a}
             (package "git-apt")
             (package "git-apt2")))
           (first (build-resources
                   {}
                   (packages
                    :aptitude ["git-apt" "git-apt2"]
                    :yum ["git-yum"])))))
    (is (= (first
            (build-resources
             {:server b}
             (package "git-yum")))
           (first (build-resources
                   {:server b}
                   (packages
                    :aptitude ["git-apt"]
                    :yum ["git-yum"])))))))
=======
  (core/defnode a {:packager :aptitude})
  (core/defnode b {:packager :yum})
  (is (= (stevedore/checked-commands
          "Package source"
          (remote-file*
           {:node-type a}
           "/etc/apt/sources.list.d/source1.list"
           :content "deb http://somewhere/apt $(lsb_release -c -s) main\n"))
         (first (build-actions/build-actions
                 [:node-type a]
                 (package-source
                  "source1"
                  :aptitude {:url "http://somewhere/apt"
                             :scopes ["main"]}
                  :yum {:url "http://somewhere/yum"})))))
  (is (= (stevedore/checked-commands
          "Package source"
          (remote-file*
           {:node-type b}
           "/etc/yum.repos.d/source1.repo"
           :content "[source1]\nname=source1\nbaseurl=http://somewhere/yum\ngpgcheck=0\nenabled=1\n"
           :literal true))
         (first (build-actions/build-actions
                 [:node-type b]
                 (package-source
                  "source1"
                  :aptitude {:url "http://somewhere/apt"
                             :scopes ["main"]}
                  :yum {:url "http://somewhere/yum"}))))))

(deftest add-debian-backports-test
  (core/defnode debian {:packager :aptitude :os-family :debian})
  (is (= (script/with-template [:debian]
           (stevedore/checked-commands
            "Package source"
            (remote-file*
             {:node-type debian}
             "/etc/apt/sources.list.d/debian-backports.list"
             :content (str
                       "deb http://backports.debian.org/debian-backports "
                       "$(lsb_release -c -s)-backports main\n"))))
         (first (build-actions/build-actions
                 [:node-type debian]
                 (add-debian-backports))))))

(deftest packages-test
  (core/defnode a {:packager :aptitude})
  (core/defnode b {:packager :yum})
  (is (= (first
           (build-actions/build-actions
            [:node-type a]
            (package "git-apt")
            (package "git-apt2")))
         (first (build-actions/build-actions
                 []
                 (packages
                  :aptitude ["git-apt" "git-apt2"]
                  :yum ["git-yum"])))))
  (is (= (first
           (build-actions/build-actions
            [:node-type b]
            (package "git-yum")))
         (first (build-actions/build-actions
                 [:node-type b]
                 (packages
                  :aptitude ["git-apt"]
                  :yum ["git-yum"]))))))
>>>>>>> faece2e8

(deftest ordering-test
  (testing "package-source alway precedes packages"
    (is (= (first
<<<<<<< HEAD
            (build-resources
             {}
             (package-source "s" :aptitude {:url "http://somewhere/apt"})
             (package "p")))
           (first
            (build-resources
             {}
=======
            (build-actions/build-actions
             []
             (package-source "s" :aptitude {:url "http://somewhere/apt"})
             (package "p")))
           (first
            (build-actions/build-actions
             []
>>>>>>> faece2e8
             (package "p")
             (package-source "s" :aptitude {:url "http://somewhere/apt"}))))))

  (testing "package-manager alway precedes packages"
    (is (= (first
<<<<<<< HEAD
            (build-resources
             {}
             (package-manager :update)
             (package "p")))
           (first
            (build-resources
             {}
=======
            (build-actions/build-actions
             []
             (package-manager :update)
             (package "p")))
           (first
            (build-actions/build-actions
             []
>>>>>>> faece2e8
             (package "p")
             (package-manager :update))))))

  (testing "package-source alway precedes packages and package-manager"
    (is (= (first
<<<<<<< HEAD
            (build-resources
             {}
=======
            (build-actions/build-actions
             []
>>>>>>> faece2e8
             (package-source "s" :aptitude {:url "http://somewhere/apt"})
             (package-manager :update)
             (package "p")))
           (first
<<<<<<< HEAD
            (build-resources
             {}
=======
            (build-actions/build-actions
             []
>>>>>>> faece2e8
             (package "p")
             (package-manager :update)
             (package-source "s" :aptitude {:url "http://somewhere/apt"})))))))

(deftest adjust-packages-test
  (testing "aptitude"
    (script/with-script-context [:aptitude]
      (is (= (stevedore/checked-script
              "Packages"
              (package-manager-non-interactive)
              (aptitude install -q -y p1- p4_ p2+ p3+)
              (aptitude search (quoted "~i")))
             (adjust-packages
              {:server {:packager :aptitude}}
              [{:package "p1" :action :remove}
               {:package "p2" :action :install}
               {:package "p3" :action :upgrade}
               {:package "p4" :action :remove :purge true}])))))
  (testing "aptitude with enable"
    (script/with-template [:aptitude]
      (is (= (stevedore/checked-script
              "Packages"
              (package-manager-non-interactive)
              (aptitude install -q -y -t r1 p2+)
              (aptitude install -q -y p1+)
              (aptitude search (quoted "~i")))
             (adjust-packages
              {:server {:packager :aptitude}}
              [{:package "p1" :action :install :priority 20}
               {:package "p2" :action :install :enable ["r1"] :priority 2}])))))
  (testing "yum"
    (is (= (stevedore/checked-script
            "Packages"
            (yum install -q -y p2)
            (yum remove -q -y p1 p4)
            (yum upgrade -q -y p3)
            (yum list installed))
           (script/with-script-context [:yum]
             (adjust-packages
              {:server {:packager :yum}}
              [{:package "p1" :action :remove}
               {:package "p2" :action :install}
               {:package "p3" :action :upgrade}
               {:package "p4" :action :remove :purge true}])))))
  (testing "yum with disable and priority"
    (is (= (stevedore/checked-script
            "Packages"
            (yum install -q -y "--disablerepo=r1" p2)
            (yum install -q -y p1)
            (yum list installed))
           (script/with-script-context [:yum]
             (adjust-packages
              {:server {:packager :yum}}
              [{:package "p1" :action :install :priority 50}
               {:package "p2" :action :install :disable ["r1"]
                :priority 25}]))))
    (is (= (stevedore/checked-script
            "Packages"
            (yum install -q -y "--disablerepo=r1" p2)
            (yum install -q -y p1)
            (yum list installed))
           (first
<<<<<<< HEAD
            (build-resources
             {:packager :yum}
=======
            (build-actions/build-actions
             [:target-packager :yum]
>>>>>>> faece2e8
             (package "p1")
             (package "p2" :disable ["r1"] :priority 25)))))))<|MERGE_RESOLUTION|>--- conflicted
+++ resolved
@@ -17,15 +17,11 @@
    [pallet.test-utils :as test-utils]
    [clojure.contrib.io :as io]))
 
-<<<<<<< HEAD
-(use-fixtures :each with-ubuntu-script-template)
-(use-fixtures :once (console-logging-threshold))
-=======
 (use-fixtures :each test-utils/with-ubuntu-script-template)
+(use-fixtures :once (test-utils/console-logging-threshold))
 
 (def remote-file* (action/action-fn remote-file/remote-file-resource))
 (def sed* (action/action-fn file/sed))
->>>>>>> faece2e8
 
 (deftest update-package-list-test
   (is (= "aptitude update || true"
@@ -75,39 +71,24 @@
 (deftest test-install-example
   (testing "aptitude"
     (is (= (first
-<<<<<<< HEAD
-            (build-resources
-             {}
-=======
-            (build-actions/build-actions
-             []
->>>>>>> faece2e8
+            (build-actions/build-actions
+             {}
              (exec-script/exec-checked-script
               "Packages"
               (package-manager-non-interactive)
               "aptitude install -q -y java+ rubygems+ git- ruby_"
               (aptitude search (quoted "~i")))))
            (first
-<<<<<<< HEAD
-            (build-resources
-             {}
-=======
-            (build-actions/build-actions
-             []
->>>>>>> faece2e8
+            (build-actions/build-actions
+             {}
              (package "java" :action :install)
              (package "rubygems")
              (package "git" :action :remove)
              (package "ruby" :action :remove :purge true))))))
   (testing "yum"
     (is (= (first
-<<<<<<< HEAD
-            (build-resources
+            (build-actions/build-actions
              {:server {:tag :n :image {:os-family :centos}}}
-=======
-            (build-actions/build-actions
-             [:node-type {:tag :n :image {:os-family :centos}}]
->>>>>>> faece2e8
              (exec-script/exec-checked-script
               "Packages"
               "yum install -q -y java rubygems"
@@ -115,13 +96,8 @@
               "yum upgrade -q -y maven2"
               (yum list installed))))
            (first
-<<<<<<< HEAD
-            (build-resources
+            (build-actions/build-actions
              {:server {:tag :n :image {:os-family :centos}}}
-=======
-            (build-actions/build-actions
-             [:node-type {:tag :n :image {:os-family :centos}}]
->>>>>>> faece2e8
              (package "java" :action :install)
              (package "rubygems")
              (package "maven2" :action :upgrade)
@@ -129,13 +105,8 @@
              (package "ruby" :action :remove :purge true))))))
   (testing "pacman"
     (is (= (first
-<<<<<<< HEAD
-            (build-resources
+            (build-actions/build-actions
              {:server {:tag :n :image {:os-family :arch}}}
-=======
-            (build-actions/build-actions
-             [:node-type {:tag :n :image {:os-family :arch}}]
->>>>>>> faece2e8
              (exec-script/exec-checked-script
               "Packages"
               "pacman -S --noconfirm --noprogressbar java"
@@ -144,13 +115,8 @@
               "pacman -R --noconfirm git"
               "pacman -R --noconfirm --nosave ruby")))
            (first
-<<<<<<< HEAD
-            (build-resources
+            (build-actions/build-actions
              {:server {:tag :n :image {:os-family :arch}}}
-=======
-            (build-actions/build-actions
-             [:node-type {:tag :n :image {:os-family :arch}}]
->>>>>>> faece2e8
              (package "java" :action :install)
              (package "rubygems")
              (package "maven2" :action :upgrade)
@@ -199,24 +165,14 @@
           (chain-or
            (aptitude update "")
            true))
-<<<<<<< HEAD
          (script/with-script-context [:aptitude]
-           (package-manager* ubuntu-request :update)))))
-=======
-         (script/with-template [:aptitude]
            (package-manager* test-utils/ubuntu-request :update)))))
->>>>>>> faece2e8
 
 (deftest package-manager-configure-test
   (testing "aptitude"
     (is (= (first
-<<<<<<< HEAD
-            (build-resources
-             {}
-=======
-            (build-actions/build-actions
-             []
->>>>>>> faece2e8
+            (build-actions/build-actions
+             {}
              (exec-script/exec-checked-script
               "package-manager"
               ~(remote-file*
@@ -225,24 +181,14 @@
                 :content "ACQUIRE::http::proxy \"http://192.168.2.37:3182\";"
                 :literal true))))
            (first
-<<<<<<< HEAD
-            (build-resources
-             {}
-=======
-            (build-actions/build-actions
-             []
->>>>>>> faece2e8
+            (build-actions/build-actions
+             {}
              (package-manager
               :configure :proxy "http://192.168.2.37:3182"))))))
   (testing "yum"
     (is (= (first
-<<<<<<< HEAD
-            (build-resources
+            (build-actions/build-actions
              {:server {:tag :n :image {:os-family :centos}}}
-=======
-            (build-actions/build-actions
-             [:node-type {:tag :n :image {:os-family :centos}}]
->>>>>>> faece2e8
              (exec-script/exec-checked-script
               "package-manager"
               ~(remote-file*
@@ -256,24 +202,14 @@
                   "include=file:///etc/yum.pallet.conf"
                   "EOFpallet")))))
            (first
-<<<<<<< HEAD
-            (build-resources
+            (build-actions/build-actions
              {:server {:tag :n :image {:os-family :centos}}}
-=======
-            (build-actions/build-actions
-             [:node-type {:tag :n :image {:os-family :centos}}]
->>>>>>> faece2e8
              (package-manager
               :configure :proxy "http://192.168.2.37:3182"))))))
   (testing "pacman"
     (is (= (first
-<<<<<<< HEAD
-            (build-resources
+            (build-actions/build-actions
              {:server {:tag :n :image {:os-family :arch}}}
-=======
-            (build-actions/build-actions
-             [:node-type {:tag :n :image {:os-family :arch}}]
->>>>>>> faece2e8
              (exec-script/exec-checked-script
               "package-manager"
               ~(remote-file*
@@ -292,13 +228,8 @@
                     "a Include = /etc/pacman.pallet.conf"
                     :restriction "/\\[options\\]/"))))))
            (first
-<<<<<<< HEAD
-            (build-resources
+            (build-actions/build-actions
              {:server {:tag :n :image {:os-family :arch}}}
-=======
-            (build-actions/build-actions
-             [:node-type {:tag :n :image {:os-family :arch}}]
->>>>>>> faece2e8
              (package-manager
               :configure :proxy "http://192.168.2.37:3182")))))))
 
@@ -315,75 +246,19 @@
             (chain-or
              (aptitude update "")
              true)))
-<<<<<<< HEAD
-          (first (build-resources
+          (first (build-actions/build-actions
                   {}
-=======
-          (first (build-actions/build-actions
-                  []
->>>>>>> faece2e8
                   (package-manager :multiverse)
                   (package-manager :update))))))
 
 (deftest package-source*-test
-<<<<<<< HEAD
   (let [a (assoc (core/make-node "a" {}) :packager :aptitude)
         b (assoc (core/make-node "b" {}) :packager :yum)]
     (is (=
          (stevedore/checked-commands
           "Package source"
-          (remote-file/remote-file*
+          (remote-file*
            {:server a}
-=======
-  (core/defnode a {:packager :aptitude})
-  (core/defnode b {:packager :yum})
-  (is (=
-       (stevedore/checked-commands
-        "Package source"
-        (remote-file*
-         {:node-type a}
-         "/etc/apt/sources.list.d/source1.list"
-         :content "deb http://somewhere/apt $(lsb_release -c -s) main\n"))
-       (package-source*
-        {:node-type a}
-        "source1"
-        :aptitude {:url "http://somewhere/apt" :scopes ["main"]}
-        :yum {:url "http://somewhere/yum"})))
-  (is
-   (=
-    (stevedore/checked-commands
-     "Package source"
-     (remote-file*
-      {:node-type b}
-      "/etc/yum.repos.d/source1.repo"
-      :content
-      "[source1]\nname=source1\nbaseurl=http://somewhere/yum\ngpgcheck=0\nenabled=1\n"
-      :literal true))
-    (package-source*
-     {:node-type b}
-     "source1"
-     :aptitude {:url "http://somewhere/apt"
-                :scopes ["main"]}
-     :yum {:url "http://somewhere/yum"})))
-  (is (= (first
-          (build-actions/build-actions
-           []
-           (exec-script/exec-checked-script
-            "Package source"
-            (install-package "python-software-properties")
-            (add-apt-repository "ppa:abc"))))
-         (first
-          (build-actions/build-actions
-           []
-           (package-source
-            "source1"
-            :aptitude {:url "ppa:abc"}
-            :yum {:url "http://somewhere/yum"})))))
-  (is (= (stevedore/checked-commands
-          "Package source"
-          (remote-file*
-           {:node-type a}
->>>>>>> faece2e8
            "/etc/apt/sources.list.d/source1.list"
            :content "deb http://somewhere/apt $(lsb_release -c -s) main\n"))
          (package-source*
@@ -395,7 +270,7 @@
      (=
       (stevedore/checked-commands
        "Package source"
-       (remote-file/remote-file*
+       (remote-file*
         {:server b}
         "/etc/yum.repos.d/source1.repo"
         :content
@@ -408,14 +283,14 @@
                   :scopes ["main"]}
        :yum {:url "http://somewhere/yum"})))
     (is (= (first
-            (build-resources
+            (build-actions/build-actions
              {}
              (exec-script/exec-checked-script
               "Package source"
               (install-package "python-software-properties")
               (add-apt-repository "ppa:abc"))))
            (first
-            (build-resources
+            (build-actions/build-actions
              {}
              (package-source
               "source1"
@@ -423,7 +298,7 @@
               :yum {:url "http://somewhere/yum"})))))
     (is (= (stevedore/checked-commands
             "Package source"
-            (remote-file/remote-file*
+            (remote-file*
              {:server a}
              "/etc/apt/sources.list.d/source1.list"
              :content "deb http://somewhere/apt $(lsb_release -c -s) main\n")
@@ -438,16 +313,15 @@
             :yum {:url "http://somewhere/yum"})))))
 
 (deftest package-source-test
-<<<<<<< HEAD
   (let [a (assoc (core/make-node "a" {}) :packager :aptitude)
         b (assoc (core/make-node "b" {}) :packager :yum)]
     (is (= (stevedore/checked-commands
             "Package source"
-            (remote-file/remote-file*
+            (remote-file*
              {:server a}
              "/etc/apt/sources.list.d/source1.list"
              :content "deb http://somewhere/apt $(lsb_release -c -s) main\n"))
-           (first (build-resources
+           (first (build-actions/build-actions
                    {:server a}
                    (package-source
                     "source1"
@@ -456,12 +330,12 @@
                     :yum {:url "http://somewhere/yum"})))))
     (is (= (stevedore/checked-commands
             "Package source"
-            (remote-file/remote-file*
+            (remote-file*
              {:server b}
              "/etc/yum.repos.d/source1.repo"
              :content "[source1]\nname=source1\nbaseurl=http://somewhere/yum\ngpgcheck=0\nenabled=1\n"
              :literal true))
-           (first (build-resources
+           (first (build-actions/build-actions
                    {:server b}
                    (package-source
                     "source1"
@@ -474,13 +348,13 @@
     (is (= (script/with-template [:debian]
              (stevedore/checked-commands
               "Package source"
-              (remote-file/remote-file*
+              (remote-file*
                {:server debian}
                "/etc/apt/sources.list.d/debian-backports.list"
                :content (str
                          "deb http://backports.debian.org/debian-backports "
                          "$(lsb_release -c -s)-backports main\n"))))
-           (first (build-resources
+           (first (build-actions/build-actions
                    {:server debian}
                    (add-debian-backports)))))))
 
@@ -488,159 +362,60 @@
   (let [a (assoc (core/make-node "a" {}) :packager :aptitude)
         b (assoc (core/make-node "b" {}) :packager :yum)]
     (is (= (first
-            (build-resources
+            (build-actions/build-actions
              {:server a}
              (package "git-apt")
              (package "git-apt2")))
-           (first (build-resources
+           (first (build-actions/build-actions
                    {}
                    (packages
                     :aptitude ["git-apt" "git-apt2"]
                     :yum ["git-yum"])))))
     (is (= (first
-            (build-resources
+            (build-actions/build-actions
              {:server b}
              (package "git-yum")))
-           (first (build-resources
+           (first (build-actions/build-actions
                    {:server b}
                    (packages
                     :aptitude ["git-apt"]
                     :yum ["git-yum"])))))))
-=======
-  (core/defnode a {:packager :aptitude})
-  (core/defnode b {:packager :yum})
-  (is (= (stevedore/checked-commands
-          "Package source"
-          (remote-file*
-           {:node-type a}
-           "/etc/apt/sources.list.d/source1.list"
-           :content "deb http://somewhere/apt $(lsb_release -c -s) main\n"))
-         (first (build-actions/build-actions
-                 [:node-type a]
-                 (package-source
-                  "source1"
-                  :aptitude {:url "http://somewhere/apt"
-                             :scopes ["main"]}
-                  :yum {:url "http://somewhere/yum"})))))
-  (is (= (stevedore/checked-commands
-          "Package source"
-          (remote-file*
-           {:node-type b}
-           "/etc/yum.repos.d/source1.repo"
-           :content "[source1]\nname=source1\nbaseurl=http://somewhere/yum\ngpgcheck=0\nenabled=1\n"
-           :literal true))
-         (first (build-actions/build-actions
-                 [:node-type b]
-                 (package-source
-                  "source1"
-                  :aptitude {:url "http://somewhere/apt"
-                             :scopes ["main"]}
-                  :yum {:url "http://somewhere/yum"}))))))
-
-(deftest add-debian-backports-test
-  (core/defnode debian {:packager :aptitude :os-family :debian})
-  (is (= (script/with-template [:debian]
-           (stevedore/checked-commands
-            "Package source"
-            (remote-file*
-             {:node-type debian}
-             "/etc/apt/sources.list.d/debian-backports.list"
-             :content (str
-                       "deb http://backports.debian.org/debian-backports "
-                       "$(lsb_release -c -s)-backports main\n"))))
-         (first (build-actions/build-actions
-                 [:node-type debian]
-                 (add-debian-backports))))))
-
-(deftest packages-test
-  (core/defnode a {:packager :aptitude})
-  (core/defnode b {:packager :yum})
-  (is (= (first
-           (build-actions/build-actions
-            [:node-type a]
-            (package "git-apt")
-            (package "git-apt2")))
-         (first (build-actions/build-actions
-                 []
-                 (packages
-                  :aptitude ["git-apt" "git-apt2"]
-                  :yum ["git-yum"])))))
-  (is (= (first
-           (build-actions/build-actions
-            [:node-type b]
-            (package "git-yum")))
-         (first (build-actions/build-actions
-                 [:node-type b]
-                 (packages
-                  :aptitude ["git-apt"]
-                  :yum ["git-yum"]))))))
->>>>>>> faece2e8
 
 (deftest ordering-test
   (testing "package-source alway precedes packages"
     (is (= (first
-<<<<<<< HEAD
-            (build-resources
+            (build-actions/build-actions
              {}
              (package-source "s" :aptitude {:url "http://somewhere/apt"})
              (package "p")))
            (first
-            (build-resources
-             {}
-=======
-            (build-actions/build-actions
-             []
-             (package-source "s" :aptitude {:url "http://somewhere/apt"})
-             (package "p")))
-           (first
-            (build-actions/build-actions
-             []
->>>>>>> faece2e8
+            (build-actions/build-actions
+             {}
              (package "p")
              (package-source "s" :aptitude {:url "http://somewhere/apt"}))))))
 
   (testing "package-manager alway precedes packages"
     (is (= (first
-<<<<<<< HEAD
-            (build-resources
+            (build-actions/build-actions
              {}
              (package-manager :update)
              (package "p")))
            (first
-            (build-resources
-             {}
-=======
-            (build-actions/build-actions
-             []
-             (package-manager :update)
-             (package "p")))
-           (first
-            (build-actions/build-actions
-             []
->>>>>>> faece2e8
+            (build-actions/build-actions
+             {}
              (package "p")
              (package-manager :update))))))
 
   (testing "package-source alway precedes packages and package-manager"
     (is (= (first
-<<<<<<< HEAD
-            (build-resources
-             {}
-=======
-            (build-actions/build-actions
-             []
->>>>>>> faece2e8
+            (build-actions/build-actions
+             {}
              (package-source "s" :aptitude {:url "http://somewhere/apt"})
              (package-manager :update)
              (package "p")))
            (first
-<<<<<<< HEAD
-            (build-resources
-             {}
-=======
-            (build-actions/build-actions
-             []
->>>>>>> faece2e8
+            (build-actions/build-actions
+             {}
              (package "p")
              (package-manager :update)
              (package-source "s" :aptitude {:url "http://somewhere/apt"})))))))
@@ -703,12 +478,7 @@
             (yum install -q -y p1)
             (yum list installed))
            (first
-<<<<<<< HEAD
-            (build-resources
+            (build-actions/build-actions
              {:packager :yum}
-=======
-            (build-actions/build-actions
-             [:target-packager :yum]
->>>>>>> faece2e8
              (package "p1")
              (package "p2" :disable ["r1"] :priority 25)))))))