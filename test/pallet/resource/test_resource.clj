(ns pallet.resource.test-resource
  "Defines a test resource"
  (:use
   [pallet.action :as action]))

<<<<<<< HEAD
(defaggregate test-resource
  (apply-test-resources
   [request]
   (str
    "test-resource:"
    (-> request :server :tag)
    (-> request :server :image))))
=======
(action/def-bash-action test-resource
  [request]
  (str
   "test-resource:"
   (:tag (:node-type request))
   (:image (:node-type request))))
>>>>>>> faece2e8

(action/def-bash-action test-component
  [request arg]
  (str arg))<|MERGE_RESOLUTION|>--- conflicted
+++ resolved
@@ -3,22 +3,12 @@
   (:use
    [pallet.action :as action]))
 
-<<<<<<< HEAD
-(defaggregate test-resource
-  (apply-test-resources
-   [request]
-   (str
-    "test-resource:"
-    (-> request :server :tag)
-    (-> request :server :image))))
-=======
 (action/def-bash-action test-resource
   [request]
   (str
    "test-resource:"
-   (:tag (:node-type request))
-   (:image (:node-type request))))
->>>>>>> faece2e8
+   (-> request :server :tag)
+   (-> request :server :image)))
 
 (action/def-bash-action test-component
   [request arg]
